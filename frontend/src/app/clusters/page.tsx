import { Metadata } from 'next';
import { getClusterData } from '@/lib/actions/clusters';
import ClusterVisualization from '@/components/ClusterVisualization';

// Next.js 13+ App Router revalidation
export const revalidate = 86400; // 24 hours in seconds

export const metadata: Metadata = {
  title: 'Comment Clusters - Schedule F Analysis',
  description: 'Visualization of comment clusters using PCA analysis',
};
<<<<<<< HEAD
// Allow users to control sampling via URL parameter
export default async function ClustersPage() {
  // Check if user wants full data (no sampling)
  const clusterResponse = await getClusterData(); // sample by default

  if (!clusterResponse.success || !clusterResponse.data) {
    return (
      <main className="min-h-screen bg-gray-50">
        <div className="pt-24 pb-12">
          <div className="container mx-auto px-4">
            <div className="bg-red-50 border border-red-200 rounded-lg p-8 text-center">
              <h1 className="text-2xl font-bold text-red-800 mb-2">
                Error Loading Cluster Data
              </h1>
              <p className="text-red-600">
                {clusterResponse.error || 'Unable to load cluster visualization'}
              </p>
            </div>
          </div>
        </div>
      </main>
    );
  }

  const displayData = clusterResponse.data;
=======

export default async function ClustersPage() {
  const clusterResponse = await getClusterData(); 
  
  // Server-side logging to debug
  console.log('Cluster data fetch result:', {
    success: clusterResponse.success,
    hasData: !!clusterResponse.data,
    clusterCount: clusterResponse.data?.clusters?.length,
    totalPoints: clusterResponse.data?.totalPoints,
    error: clusterResponse.error
  });
>>>>>>> d815e5c5

  // Pass the data with the correct prop names
  return (
<<<<<<< HEAD
    <main className="min-h-screen bg-gray-50">
      <div className="pb-12">
        <div className="container mx-auto px-4">
          <div className="flex justify-between items-center mb-8">
            <h1 className="text-3xl font-bold">Comment Cluster Analysis</h1>
          </div>
          <ClusterVisualization data={displayData} />
=======
    <main className="min-h-screen bg-gray-50 flex flex-col">
      <div className="flex-1 flex flex-col">
        <div className="px-4 py-6">
          <h1 className="text-3xl font-bold">Comment Cluster Analysis</h1>
        </div>
        <div className="flex-1">
          <ClusterVisualization 
            initialData={clusterResponse.data || null}
            isLoading={false}
            error={clusterResponse.error || null}
            initialSelectedCluster={null}
          />
>>>>>>> d815e5c5
        </div>
      </div>
    </main>
  );
}<|MERGE_RESOLUTION|>--- conflicted
+++ resolved
@@ -9,33 +9,6 @@
   title: 'Comment Clusters - Schedule F Analysis',
   description: 'Visualization of comment clusters using PCA analysis',
 };
-<<<<<<< HEAD
-// Allow users to control sampling via URL parameter
-export default async function ClustersPage() {
-  // Check if user wants full data (no sampling)
-  const clusterResponse = await getClusterData(); // sample by default
-
-  if (!clusterResponse.success || !clusterResponse.data) {
-    return (
-      <main className="min-h-screen bg-gray-50">
-        <div className="pt-24 pb-12">
-          <div className="container mx-auto px-4">
-            <div className="bg-red-50 border border-red-200 rounded-lg p-8 text-center">
-              <h1 className="text-2xl font-bold text-red-800 mb-2">
-                Error Loading Cluster Data
-              </h1>
-              <p className="text-red-600">
-                {clusterResponse.error || 'Unable to load cluster visualization'}
-              </p>
-            </div>
-          </div>
-        </div>
-      </main>
-    );
-  }
-
-  const displayData = clusterResponse.data;
-=======
 
 export default async function ClustersPage() {
   const clusterResponse = await getClusterData(); 
@@ -48,19 +21,9 @@
     totalPoints: clusterResponse.data?.totalPoints,
     error: clusterResponse.error
   });
->>>>>>> d815e5c5
 
   // Pass the data with the correct prop names
   return (
-<<<<<<< HEAD
-    <main className="min-h-screen bg-gray-50">
-      <div className="pb-12">
-        <div className="container mx-auto px-4">
-          <div className="flex justify-between items-center mb-8">
-            <h1 className="text-3xl font-bold">Comment Cluster Analysis</h1>
-          </div>
-          <ClusterVisualization data={displayData} />
-=======
     <main className="min-h-screen bg-gray-50 flex flex-col">
       <div className="flex-1 flex flex-col">
         <div className="px-4 py-6">
@@ -73,7 +36,6 @@
             error={clusterResponse.error || null}
             initialSelectedCluster={null}
           />
->>>>>>> d815e5c5
         </div>
       </div>
     </main>
