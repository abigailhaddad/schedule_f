// src/lib/actions/clusters.ts
'use server';

import { db, connectDb } from '@/lib/db';
import { comments } from '@/lib/db/schema';
import { sql } from 'drizzle-orm';
import { unstable_cache } from 'next/cache';
import { cacheConfig } from '../cache-config';

export interface ClusterPoint {
  id: string;
  title: string;
  stance: string | null;
  clusterId: string;
  pcaX: number;
  pcaY: number;
  keyQuote: string | null;
  themes: string | null;
}

export interface ClusterData {
<<<<<<< HEAD
  clusters: Array<[number, ClusterPoint[]]>; // Changed from Map to Array
=======
  clusters: Array<[string, ClusterPoint[]]>;
>>>>>>> d815e5c5
  bounds: {
    minX: number;
    maxX: number;
    minY: number;
    maxY: number;
  };
  totalPoints: number;
}

export interface ClusterDataResponse {
  success: boolean;
  data?: ClusterData;
  error?: string;
}

// Define an interface for the raw data returned by the database query
interface RawClusterPointRow {
  id: string;
  title: string | null;
  stance: string | null;
  clusterId: string | null;
  pcaX: number | null;
  pcaY: number | null;
  keyQuote: string | null;
  themes: string | null;
  // Allow for potential snake_case versions from direct SQL execution
  cluster_id?: string | null;
  pca_x?: number | null;
  pca_y?: number | null;
  key_quote?: string | null;
  // Allow for potential all-lowercase versions
  clusterid?: string | null;
  pcax?: number | null;
  pcay?: number | null;
  keyquote?: string | null;
}

<<<<<<< HEAD
export async function getClusterData(sampleData: boolean = false): Promise<ClusterDataResponse> {
=======
export async function getClusterData(): Promise<ClusterDataResponse> {
>>>>>>> d815e5c5
  const fetchClusterData = async () => {
    try {
      const connection = await connectDb();
      if (!connection.success) {
        throw new Error("Failed to connect to database");
      }

      // Fetch all cluster data without sampling
      const result = await db
        .select({
          id: comments.id,
          title: comments.title,
          stance: comments.stance,
          clusterId: comments.clusterId,
          pcaX: comments.pcaX,
          pcaY: comments.pcaY,
          keyQuote: comments.keyQuote,
          themes: comments.themes,
        })
        .from(comments)
        .where(sql`${comments.clusterId} IS NOT NULL AND ${comments.pcaX} IS NOT NULL AND ${comments.pcaY} IS NOT NULL`)
        .execute();

<<<<<<< HEAD
      const totalPointsCount = clusterStats.reduce((sum, stat) => sum + stat.count, 0);
      
      // Determine if we need to sample
      const shouldSample = sampleData && totalPointsCount > MAX_TOTAL_POINTS;
      
      let result: RawClusterPointRow[]; // Use the defined interface
      
      if (shouldSample) {
        // Use a more efficient sampling strategy
        // Sample proportionally from each cluster
        const samplingRatio = MAX_TOTAL_POINTS / totalPointsCount;
        
        // Build a UNION query to sample from each cluster
        const clusterQueries = clusterStats.map((stat) => {
          const sampleSize = Math.max(1, Math.floor(stat.count * samplingRatio));
          const limitedSize = Math.min(sampleSize, MAX_POINTS_PER_CLUSTER);
          
          return sql`
            (SELECT 
              ${comments.id},
              ${comments.title},
              ${comments.stance},
              ${comments.clusterId},
              ${comments.pcaX},
              ${comments.pcaY},
              ${comments.keyQuote},
              ${comments.themes}
            FROM ${comments}
            WHERE ${comments.clusterId} = ${stat.clusterId}
              AND ${comments.pcaX} IS NOT NULL 
              AND ${comments.pcaY} IS NOT NULL
            ORDER BY RANDOM()
            LIMIT ${limitedSize})
          `;
        });
        
        // Combine all cluster queries
        const queryResult = await db.execute(sql`
          ${sql.join(clusterQueries, sql` UNION ALL `)}
        `);
        
        // Extract rows from QueryResult
        result = queryResult.rows as unknown as RawClusterPointRow[]; // Assert via unknown for raw SQL
      } else {
        // Fetch all data if under the limit
        result = await db
          .select({
            id: comments.id,
            title: comments.title,
            stance: comments.stance,
            clusterId: comments.clusterId,
            pcaX: comments.pcaX,
            pcaY: comments.pcaY,
            keyQuote: comments.keyQuote,
            themes: comments.themes,
          })
          .from(comments)
          .where(sql`${comments.clusterId} IS NOT NULL AND ${comments.pcaX} IS NOT NULL AND ${comments.pcaY} IS NOT NULL`)
          .execute();
      }

      // Group by cluster ID using a Map internally
      const clustersMap = new Map<number, ClusterPoint[]>();
=======
      // Group by cluster ID using a Map
      const clustersMap = new Map<string, ClusterPoint[]>();
>>>>>>> d815e5c5
      let minX = Infinity, maxX = -Infinity, minY = Infinity, maxY = -Infinity;

      result.forEach((row: RawClusterPointRow) => {
        const point: ClusterPoint = {
          id: row.id,
          title: row.title || 'Untitled',
          stance: row.stance,
          clusterId: (row.cluster_id || row.clusterId || row.clusterid)!,
          pcaX: (row.pca_x || row.pcaX || row.pcax)!,
          pcaY: (row.pca_y || row.pcaY || row.pcay)!,
          keyQuote: (row.key_quote || row.keyQuote || row.keyquote) || null,
          themes: row.themes,
        };

        if (!clustersMap.has(point.clusterId)) {
          clustersMap.set(point.clusterId, []);
        }
        clustersMap.get(point.clusterId)!.push(point);

        // Update bounds
        minX = Math.min(minX, point.pcaX);
        maxX = Math.max(maxX, point.pcaX);
        minY = Math.min(minY, point.pcaY);
        maxY = Math.max(maxY, point.pcaY);
      });

      // Convert Map to Array for serialization
      const clustersArray = Array.from(clustersMap.entries());

      return {
        success: true,
        data: {
          clusters: clustersArray,
          bounds: { minX, maxX, minY, maxY },
          totalPoints: result.length,
        }
      };
    } catch (error) {
      const errorMessage = error instanceof Error ? error.message : String(error);
      console.error("Error fetching cluster data:", errorMessage);
      return {
        success: false,
        error: `Failed to fetch cluster data: ${errorMessage}`
      };
    }
  };

  // Use caching in production
  const shouldSkipCache = process.env.NODE_ENV === 'development' && cacheConfig.disableCacheInDevelopment;
  
  if (shouldSkipCache) {
    return fetchClusterData();
  }

  const getCachedClusterData = unstable_cache(
    fetchClusterData,
    ['cluster-data'],
    {
      revalidate: 86400, // 24 hours
      tags: ['clusters']
    }
  );
  
  return getCachedClusterData();
}

// Get basic cluster statistics
export async function getClusterStats(): Promise<{
  success: boolean;
  stats?: {
    totalClusters: number;
    totalPoints: number;
    clusterSizes: { clusterId: string; size: number }[];
  };
  error?: string;
}> {
  const fetchStats = async () => {
    try {
      const connection = await connectDb();
      if (!connection.success) {
        throw new Error("Failed to connect to database");
      }

      const result = await db
        .select({
          clusterId: comments.clusterId,
          count: sql<number>`COUNT(*)`.mapWith(Number),
        })
        .from(comments)
        .where(sql`${comments.clusterId} IS NOT NULL`)
        .groupBy(comments.clusterId)
        .execute();

      const totalPoints = result.reduce((sum, row) => sum + row.count, 0);
      const clusterSizes = result.map(row => ({
        clusterId: row.clusterId!,
        size: row.count,
      }));

      return {
        success: true,
        stats: {
          totalClusters: result.length,
          totalPoints,
          clusterSizes,
        }
      };
    } catch (error) {
      const errorMessage = error instanceof Error ? error.message : String(error);
      return {
        success: false,
        error: `Failed to fetch cluster stats: ${errorMessage}`
      };
    }
  };

  const shouldSkipCache = process.env.NODE_ENV === 'development' && cacheConfig.disableCacheInDevelopment;
  
  if (shouldSkipCache) {
    return fetchStats();
  }

  const getCachedStats = unstable_cache(
    fetchStats,
    ['cluster-stats'],
    {
      revalidate: 86400,
      tags: ['clusters']
    }
  );
  
  return getCachedStats();
}<|MERGE_RESOLUTION|>--- conflicted
+++ resolved
@@ -19,11 +19,7 @@
 }
 
 export interface ClusterData {
-<<<<<<< HEAD
-  clusters: Array<[number, ClusterPoint[]]>; // Changed from Map to Array
-=======
   clusters: Array<[string, ClusterPoint[]]>;
->>>>>>> d815e5c5
   bounds: {
     minX: number;
     maxX: number;
@@ -61,11 +57,7 @@
   keyquote?: string | null;
 }
 
-<<<<<<< HEAD
-export async function getClusterData(sampleData: boolean = false): Promise<ClusterDataResponse> {
-=======
 export async function getClusterData(): Promise<ClusterDataResponse> {
->>>>>>> d815e5c5
   const fetchClusterData = async () => {
     try {
       const connection = await connectDb();
@@ -89,74 +81,8 @@
         .where(sql`${comments.clusterId} IS NOT NULL AND ${comments.pcaX} IS NOT NULL AND ${comments.pcaY} IS NOT NULL`)
         .execute();
 
-<<<<<<< HEAD
-      const totalPointsCount = clusterStats.reduce((sum, stat) => sum + stat.count, 0);
-      
-      // Determine if we need to sample
-      const shouldSample = sampleData && totalPointsCount > MAX_TOTAL_POINTS;
-      
-      let result: RawClusterPointRow[]; // Use the defined interface
-      
-      if (shouldSample) {
-        // Use a more efficient sampling strategy
-        // Sample proportionally from each cluster
-        const samplingRatio = MAX_TOTAL_POINTS / totalPointsCount;
-        
-        // Build a UNION query to sample from each cluster
-        const clusterQueries = clusterStats.map((stat) => {
-          const sampleSize = Math.max(1, Math.floor(stat.count * samplingRatio));
-          const limitedSize = Math.min(sampleSize, MAX_POINTS_PER_CLUSTER);
-          
-          return sql`
-            (SELECT 
-              ${comments.id},
-              ${comments.title},
-              ${comments.stance},
-              ${comments.clusterId},
-              ${comments.pcaX},
-              ${comments.pcaY},
-              ${comments.keyQuote},
-              ${comments.themes}
-            FROM ${comments}
-            WHERE ${comments.clusterId} = ${stat.clusterId}
-              AND ${comments.pcaX} IS NOT NULL 
-              AND ${comments.pcaY} IS NOT NULL
-            ORDER BY RANDOM()
-            LIMIT ${limitedSize})
-          `;
-        });
-        
-        // Combine all cluster queries
-        const queryResult = await db.execute(sql`
-          ${sql.join(clusterQueries, sql` UNION ALL `)}
-        `);
-        
-        // Extract rows from QueryResult
-        result = queryResult.rows as unknown as RawClusterPointRow[]; // Assert via unknown for raw SQL
-      } else {
-        // Fetch all data if under the limit
-        result = await db
-          .select({
-            id: comments.id,
-            title: comments.title,
-            stance: comments.stance,
-            clusterId: comments.clusterId,
-            pcaX: comments.pcaX,
-            pcaY: comments.pcaY,
-            keyQuote: comments.keyQuote,
-            themes: comments.themes,
-          })
-          .from(comments)
-          .where(sql`${comments.clusterId} IS NOT NULL AND ${comments.pcaX} IS NOT NULL AND ${comments.pcaY} IS NOT NULL`)
-          .execute();
-      }
-
-      // Group by cluster ID using a Map internally
-      const clustersMap = new Map<number, ClusterPoint[]>();
-=======
       // Group by cluster ID using a Map
       const clustersMap = new Map<string, ClusterPoint[]>();
->>>>>>> d815e5c5
       let minX = Infinity, maxX = -Infinity, minY = Infinity, maxY = -Infinity;
 
       result.forEach((row: RawClusterPointRow) => {
